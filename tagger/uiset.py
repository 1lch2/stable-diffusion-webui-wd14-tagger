""" for handling ui settings """

from typing import List, Dict, Tuple, Callable, Set, Optional
import os
from pathlib import Path
from glob import glob
from math import ceil
from hashlib import sha256
from re import compile as re_comp, sub as re_sub, match as re_match, IGNORECASE
from json import dumps, loads, JSONDecodeError
from functools import partial
from collections import defaultdict
from PIL import Image

from modules import shared  # pylint: disable=import-error
from modules.deepbooru import re_special  # pylint: disable=import-error
from tagger import format as tags_format  # pylint: disable=import-error
from tagger import settings  # pylint: disable=import-error

Its = settings.InterrogatorSettings

# PIL.Image.registered_extensions() returns only PNG if you call early
supported_extensions = {
    e
    for e, f in Image.registered_extensions().items()
    if f in Image.OPEN
}

# interrogator return type
ItRetTP = Tuple[
    Dict[str, float],  # rating confidences
    Dict[str, float],  # tag confidences
    Dict[str, float],  # excluded tag confidences
    str,               # error message
]


class IOData:
    """ data class for input and output paths """
    last_path_mtimes = None
    base_dir = None
    output_root = None
    paths = []
    save_tags = True
    err = set()

    @classmethod
    def error_msg(cls) -> str:
        return "Errors:<ul>" + ''.join(f'<li>{x}</li>' for x in cls.err) + \
               "</ul>"

    @classmethod
    def flip_save_tags(cls) -> callable:
        def toggle():
            cls.save_tags = not cls.save_tags
        return toggle

    @classmethod
    def toggle_save_tags(cls) -> None:
        cls.save_tags = not cls.save_tags

    @classmethod
    def update_output_dir(cls, output_dir: str) -> None:
        """ update output directory, and set input and output paths """
        pout = Path(output_dir)
        if pout != cls.output_root:
            paths = [x[0] for x in cls.paths]
            cls.paths = []
            cls.output_root = pout
            cls.set_batch_io(paths)

    @staticmethod
    def get_bytes_hash(data) -> str:
        """ get sha256 checksum of file """
        # Note: the checksum from an image is not the same as from file
        return sha256(data).hexdigest()

    @classmethod
    def get_hashes(cls) -> Set[str]:
        """ get hashes of all files """
        ret = set()
        for entries in cls.paths:
            if len(entries) == 4:
                ret.add(entries[3])
            else:
                # if there is no checksum, calculate it
                image = Image.open(entries[0])
                checksum = cls.get_bytes_hash(image.tobytes())
                entries.append(checksum)
                ret.add(checksum)
        return ret

    @classmethod
    def update_input_glob(cls, input_glob: str) -> None:
        """ update input glob pattern, and set input and output paths """
        input_glob = input_glob.strip()

        paths = []

        # if there is no glob pattern, insert it automatically
        if not input_glob.endswith('*'):
            if not input_glob.endswith(os.sep):
                input_glob += os.sep
            input_glob += '*'

        # get root directory of input glob pattern
        base_dir = input_glob.replace('?', '*')
        base_dir = base_dir.split(os.sep + '*').pop(0)
        msg = 'Invalid input directory'
        if not os.path.isdir(base_dir):
            cls.err.add(msg)
            return
        cls.err.discard(msg)

<<<<<<< HEAD
        recursive = getattr(shared.opts, 'tagger_batch_recursive', '')
        path_mtimes = []
        for filename in glob(input_glob, recursive=recursive):
            ext = os.path.splitext(filename)[1].lower()
            if ext in supported_extensions:
                path_mtimes.append(os.path.getmtime(filename))
                paths.append(filename)
            elif ext != '.txt' and 'db.json' not in filename:
                print(f'{filename}: not an image extension: "{ext}"')
=======
        if cls.output_root is None:
            output_dir = base_dir

            cls.output_root = Path(output_dir)
        elif not cls.output_root or (cls.base_dir and cls.output_root == Path(cls.base_dir)):
            cls.output_root = Path(base_dir)
>>>>>>> d21a24d4

        cls.base_dir_last = Path(base_dir).parts[-1]
        cls.base_dir = base_dir

        # interrogating in a directory with no pics, still flush the cache
        if len(path_mtimes) > 0 and cls.last_path_mtimes == path_mtimes:
            print('No changed images')
            return

        QData.clear(2)
        cls.last_path_mtimes = path_mtimes

        if not cls.output_root:
            cls.output_root = Path(base_dir)
        elif cls.base_dir and cls.output_root == Path(cls.base_dir):
            cls.output_root = Path(base_dir)

        QData.read_json(cls.output_root)

        print(f'found {len(paths)} image(s)')
        cls.set_batch_io(paths)

    @classmethod
    def set_batch_io(cls, paths: List[str]) -> None:
        """ set input and output paths for batch mode """
        checked_dirs = set()
        cls.paths = []
        for path in paths:
            path = Path(path)
            if not cls.save_tags:
                cls.paths.append([path, '', ''])
                continue

            # guess the output path
            base_dir_last_idx = path.parts.index(cls.base_dir_last)
            # format output filename

            info = tags_format.Info(path, 'txt')
            fmt = partial(lambda info, m: tags_format.parse(m, info), info)

            msg = 'Invalid output format'
            cls.err.discard(msg)
            try:
                formatted_output_filename = tags_format.pattern.sub(
                    fmt,
                    Its.output_filename_format
                )
            except (TypeError, ValueError):
                cls.err.add(msg)

            output_dir = cls.output_root.joinpath(
                *path.parts[base_dir_last_idx + 1:]).parent

            tags_out = output_dir.joinpath(formatted_output_filename)

            if output_dir in checked_dirs:
                cls.paths.append([path, tags_out, ''])
            else:
                checked_dirs.add(output_dir)
                if os.path.exists(output_dir):
                    msg = 'output_dir: not a directory.'
                    if os.path.isdir(output_dir):
                        cls.paths.append([path, tags_out, ''])
                        cls.err.discard(msg)
                    else:
                        cls.err.add(msg)
                else:
                    cls.paths.append([path, tags_out, output_dir])


def get_i_wt(stored: float) -> Tuple[int, float]:
    """
    in db.json or InterrogationDB.weighed, with weights + increment in the list
    similar for the "query" dict. Same increment per filestamp-interrogation.
    """
    i = ceil(stored) - 1
    return i, stored - i


class QData:
    """ Query data: contains parameters for the query """
    add_tags = []
    keep_tags = set()
    exclude_tags = []
    search_tags = {}
    replace_tags = []
    threshold = 0.35
    tag_frac_threshold = 0.05

    # read from db.json, update with what should be written to db.json:
    json_db = None
    weighed = (defaultdict(list), defaultdict(list))
    query = {}

    # representing the (cumulative) current interrogations
    ratings = defaultdict(float)
    tags = defaultdict(list)
    discarded_tags = defaultdict(list)
    in_db = {}
    for_tags_file = defaultdict(lambda: defaultdict(float))

    had_new = False
    err = set()
    image_dups = defaultdict(set)

    @classmethod
    def set(cls, key: str) -> Callable[[str], Tuple[str]]:
        def setter(val) -> Tuple[str]:
            setattr(cls, key, val)
        return setter

    @classmethod
    def set_attr(cls, current: str, tag: str) -> None:
        """ set attribute for current tag """
        attr = getattr(cls, current + '_tags')
        if current in ['add', 'replace']:
            attr.append(tag)
        elif current == 'keep':
            attr.add(tag)
        else:
            rex = cls.compile_rex(tag)
            if rex:
                if current == 'exclude':
                    attr.append(rex)
                elif current == 'search':
                    attr[len(attr)] = rex
            else:
                cls.err.add(f'empty regex in {current} tags')

    @classmethod
    def clear(cls, mode: int) -> None:
        """ clear tags and ratings """
        cls.tags.clear()
        cls.discarded_tags.clear()
        cls.ratings.clear()
        cls.for_tags_file.clear()
        if mode > 0:
            cls.in_db.clear()
            cls.image_dups.clear()
        if mode > 1:
            cls.json_db = None
            cls.weighed = (defaultdict(list), defaultdict(list))
            cls.query = {}
        if mode > 2:
            cls.add_tags = []
            cls.keep_tags = set()
            cls.exclude_tags = []
            cls.search_tags = {}
            cls.replace_tags = []

    @classmethod
    def test_add(cls, tag: str, current: str, incompatible: list) -> None:
        """ check if there are incompatible collections """
        msg = f'Empty tag in {current} tags'
        if tag == '':
            cls.err.add(msg)
            return
        cls.err.discard(msg)
        for bad in incompatible:
            if current < bad:
                msg = f'"{tag}" is both in {bad} and {current} tags'
            else:
                msg = f'"{tag}" is both in {current} and {bad} tags'
            attr = getattr(cls, bad + '_tags')
            if bad == 'search':
                for rex in attr.values():
                    if rex.match(tag):
                        cls.err.add(msg)
                        return
            elif bad in 'exclude':
                if any(rex.match(tag) for rex in attr):
                    cls.err.add(msg)
                    return
            else:
                if tag in attr:
                    cls.err.add(msg)
                    return
        cls.set_attr(current, tag)

    @classmethod
    def update_keep(cls, keep: str) -> None:
        cls.keep_tags = set()
        msg = 'Empty tag in keep tags'
        if keep == '':
            cls.err.add(msg)
            return
        cls.err.discard(msg)
        un_re = re_comp(r' keep(?: and \w+)? tags')
        cls.err = {err for err in cls.err if not un_re.search(err)}
        for tag in map(str.strip, keep.split(',')):
            cls.test_add(tag, 'keep', ['exclude', 'search'])

    @classmethod
    def update_add(cls, add: str) -> None:
        cls.add_tags = []
        if add == '':
            return
        un_re = re_comp(r' add(?: and \w+)? tags')
        cls.err = {err for err in cls.err if not un_re.search(err)}
        for tag in map(str.strip, add.split(',')):
            cls.test_add(tag, 'add', ['exclude', 'search'])

        # silently raise count threshold to avoid issue in apply_filters
        count_threshold = getattr(shared.opts, 'tagger_count_threshold', 100)
        if len(cls.add_tags) > count_threshold:
            shared.opts.tagger_count_threshold = len(cls.add_tags)

    @staticmethod
    def compile_rex(rex: str) -> Optional:
        if rex in {'', '^', '$', '^$'}:
            return None
        if rex[0] == '^':
            rex = rex[1:]
        if rex[-1] == '$':
            rex = rex[:-1]
        return re_comp('^'+rex+'$', flags=IGNORECASE)

    @classmethod
    def update_exclude(cls, exclude: str) -> None:
        cls.exclude_tags = []
        if exclude == '':
            return
        un_re = re_comp(r' exclude(?: and \w+)? tags')
        cls.err = {err for err in cls.err if not un_re.search(err)}
        for excl in map(str.strip, exclude.split(',')):
            incompatible = ['add', 'keep', 'search', 'replace']
            cls.test_add(excl, 'exclude', incompatible)

    @classmethod
    def update_search(cls, search_str: str) -> None:
        cls.search_tags = {}
        if search_str == '':
            return
        un_re = re_comp(r' search(?: and \w+)? tags')
        cls.err = {err for err in cls.err if not un_re.search(err)}
        for rex in map(str.strip, search_str.split(',')):
            incompatible = ['add', 'keep', 'exclude', 'replace']
            cls.test_add(rex, 'search', incompatible)

        msg = 'Unequal number of search and replace tags'
        if len(cls.search_tags) != len(cls.replace_tags):
            cls.err.add(msg)
        else:
            cls.err.discard(msg)

    @classmethod
    def update_replace(cls, replace: str) -> None:
        cls.replace_tags = []
        if replace == '':
            return
        un_re = re_comp(r' replace(?: and \w+)? tags')
        cls.err = {err for err in cls.err if not un_re.search(err)}
        for repl in map(str.strip, replace.split(',')):
            cls.test_add(repl, 'replace', ['exclude', 'search'])
        msg = 'Unequal number of search and replace tags'
        if len(cls.search_tags) != len(cls.replace_tags):
            cls.err.add(msg)
        else:
            cls.err.discard(msg)

    @classmethod
    def read_json(cls, outdir) -> None:
        """ read db.json if it exists """
        cls.json_db = None
        if getattr(shared.opts, 'tagger_auto_serde_json', True):
            cls.json_db = outdir.joinpath('db.json')
            if cls.json_db.is_file():
                cls.had_new = False
                msg = f'Error reading {cls.json_db}'
                cls.err.discard(msg)
                try:
                    data = loads(cls.json_db.read_text())
                except JSONDecodeError as err:
                    print(f'{msg}: {repr(err)}')
                    cls.err.add(msg)
                    return
                for key in ["tag", "rating", "query"]:
                    msg = f'{cls.json_db}: missing {key} key.'
                    if key not in data:
                        cls.err.add(msg)
                    else:
                        cls.err.discard(msg)
                cls.weighed = (
                    defaultdict(list, data["rating"]),
                    defaultdict(list, data["tag"])
                )
                cls.query = data["query"]
                print(f'Read {cls.json_db}: {len(cls.query)} interrogations, '
                      f'{len(cls.tags)} tags.')

    @classmethod
    def write_json(cls) -> None:
        """ write db.json """
        if cls.json_db is not None:
            data = {
                "rating": cls.weighed[0],
                "tag": cls.weighed[1],
                "query": cls.query,
            }
            cls.json_db.write_text(dumps(data, indent=2))
            print(f'Wrote {cls.json_db}: {len(cls.query)} interrogations, '
                  f'{len(cls.tags)} tags.')

    @classmethod
    def get_index(cls, fi_key: str, path='') -> int:
        """ get index for filestamp-interrogator """
        if path and path != cls.query[fi_key][0]:
            if cls.query[fi_key][0] != '':
                print(f'Dup or rename: Identical checksums for {path}\n'
                      f'and: {cls.query[fi_key][0]} (path updated)')
                cls.had_new = True
            cls.query[fi_key] = (path, cls.query[fi_key][1])

        return cls.query[fi_key][1]

    @classmethod
    def single_data(
        cls, fi_key: str
    ) -> Tuple[Dict[str, float], Dict[str, float]]:
        """ get tags and ratings for filestamp-interrogator """
        index = cls.query.get(fi_key)[1]
        data = ({}, {})
        for j in range(2):
            for ent, lst in cls.weighed[j].items():
                for i, val in map(get_i_wt, lst):
                    if i == index:
                        data[j][ent] = val
        QData.in_db[index] = ('', '', '') + data

    @classmethod
    def is_excluded(cls, ent: str) -> bool:
        """ check if tag is excluded """
        return any(re_match(x, ent) for x in cls.exclude_tags)

    @classmethod
    def correct_tag(cls, tag: str) -> str:
        """ correct tag for display """
        replace_underscore = getattr(shared.opts, 'tagger_repl_us', True)
        if replace_underscore and tag not in Its.kamojis:
            tag = tag.replace('_', ' ')

        if getattr(shared.opts, 'tagger_escape', False):
            tag = re_special.sub(r'\\\1', tag)  # tag_escape_pattern

        for i, regex in cls.search_tags.items():
            if re_match(regex, tag):
                tag = re_sub(regex, cls.replace_tags[i], tag)
                break

        return tag

    @classmethod
    def apply_filters(cls, data) -> None:
        """ apply filters to query data, store in db.json if required """
        # data = (path, fi_key, tags, ratings, new)
        # fi_key == '' means this is a new file or interrogation for that file

        tags = sorted(data[4].items(), key=lambda x: x[1], reverse=True)

        fi_key = data[2]
        index = len(cls.query)

        ratings = sorted(data[3].items(), key=lambda x: x[1], reverse=True)
        # loop over ratings
        for rating, val in ratings:
            if fi_key != '':
                cls.weighed[0][rating].append(val + index)
            cls.ratings[rating] += val

        count_threshold = getattr(shared.opts, 'tagger_count_threshold', 100)
        max_ct = count_threshold - len(cls.add_tags)
        count = 0
        # loop over tags with db update
        for tag, val in tags:
            if isinstance(tag, float):
                print(f'bad return from interrogator, float: {tag} {val}')
                # FIXME: why does this happen? what does it mean?
                continue

            if fi_key != '' and val >= 0.005:
                cls.weighed[1][tag].append(val + index)

            if count < max_ct:
                tag = cls.correct_tag(tag)
                if tag not in cls.keep_tags:
                    if cls.is_excluded(tag) or val < cls.threshold:
                        if tag not in cls.add_tags:
                            cls.discarded_tags[tag].append(val)
                        continue
                if data[1] != '':
                    current = cls.for_tags_file[data[1]].get(tag, 0.0)
                    cls.for_tags_file[data[1]][tag] = min(val + current, 1.0)
                count += 1
            elif fi_key == '':
                break
            if tag not in cls.add_tags:
                # those are already added
                cls.tags[tag].append(val)

        if getattr(shared.opts, 'tagger_verbose', True):
            print(f'{data[0]}: {count}/{len(tags)} tags kept')

        if fi_key != '':
            cls.query[fi_key] = (data[0], index)

    @classmethod
    def finalize_batch(cls, count: int) -> ItRetTP:
        """ finalize the batch query """
        if cls.json_db and cls.had_new:
            cls.write_json()
            cls.had_new = False

        # collect the weights per file/interrogation of the prior in db stored.
        for index in range(2):
            for ent, lst in cls.weighed[index].items():
                for i, val in map(get_i_wt, lst):
                    if i not in cls.in_db:
                        continue
                    cls.in_db[i][3+index][ent] = val

        # process the retrieved from db and add them to the stats
        for got in cls.in_db.values():
            no_floats = sorted(filter(lambda x: not isinstance(x[0], float),
                               got[3].items()), key=lambda x: x[0])
            sorted_tags = ','.join(f'({k},{v:.1f})' for (k, v) in no_floats)
            QData.image_dups[sorted_tags].add(got[0])
            cls.apply_filters(got)

        # average
        return cls.finalize(count)

    @staticmethod
    def sort_tags(tags: Dict[str, float]) -> List[Tuple[str, float]]:
        """ sort tags by value, return list of tuples """
        return sorted(tags.items(), key=lambda x: x[1], reverse=True)

    @classmethod
    def get_image_dups(cls) -> List[str]:
        # first sort values so that those without a comma come first
        ordered = sorted(cls.image_dups.items(), key=lambda x: ',' in x[0])
        return [str(x) for s in ordered if len(s[1]) > 1 for x in s[1]]

    @classmethod
    def finalize(cls, count: int) -> ItRetTP:
        """ finalize the query, return the results """

        count += len(cls.in_db)
        if count == 0:
            return None, None, None, 'no results for query'

        ratings, tags, discarded_tags = {}, {}, {}

        for val in cls.for_tags_file.values():
            for k in cls.add_tags:
                val[k] = 1.0 * count

        for k in cls.add_tags:
            tags[k] = 1.0

        for k, lst in cls.tags.items():
            # len(!) fraction of the all interrogations was above the threshold
            fraction_of_queries = len(lst) / count

            if fraction_of_queries >= cls.tag_frac_threshold:
                # store the average of those interrogations sum(!) / count
                tags[k] = sum(lst) / count
                # trigger an event to place the tag in the active tags list
                # replace if k interferes with html code
            else:
                discarded_tags[k] = sum(lst) / count
                for remaining_tags in cls.for_tags_file.values():
                    if k in remaining_tags:
                        if k not in cls.add_tags and k not in cls.keep_tags:
                            del remaining_tags[k]

        for k, lst in cls.discarded_tags.items():
            fraction_of_queries = len(lst) / count
            discarded_tags[k] = sum(lst) / count

        for ent, val in cls.ratings.items():
            ratings[ent] = val / count

        weighted_tags_files = getattr(shared.opts,
                                      'tagger_weighted_tags_files', False)
        for file, remaining_tags in cls.for_tags_file.items():
            sorted_tags = cls.sort_tags(remaining_tags)
            if weighted_tags_files:
                sorted_tags = [f'({k}:{v})' for k, v in sorted_tags]
            else:
                sorted_tags = [k for k, v in sorted_tags]
            file.write_text(', '.join(sorted_tags), encoding='utf-8')

        warn = ""
        if len(QData.err) > 0:
            warn = "Warnings (fix and try again - it should be cheap):<ul>" + \
                   ''.join([f'<li>{x}</li>' for x in QData.err]) + "</ul>"

        if count > 1 and len(cls.get_image_dups()) > 0:
            warn += "There were duplicates, see gallery tab"
        return ratings, tags, discarded_tags, warn<|MERGE_RESOLUTION|>--- conflicted
+++ resolved
@@ -112,7 +112,6 @@
             return
         cls.err.discard(msg)
 
-<<<<<<< HEAD
         recursive = getattr(shared.opts, 'tagger_batch_recursive', '')
         path_mtimes = []
         for filename in glob(input_glob, recursive=recursive):
@@ -122,15 +121,13 @@
                 paths.append(filename)
             elif ext != '.txt' and 'db.json' not in filename:
                 print(f'{filename}: not an image extension: "{ext}"')
-=======
+
         if cls.output_root is None:
-            output_dir = base_dir
-
-            cls.output_root = Path(output_dir)
-        elif not cls.output_root or (cls.base_dir and cls.output_root == Path(cls.base_dir)):
             cls.output_root = Path(base_dir)
->>>>>>> d21a24d4
-
+        elif cls.base_dir and cls.output_root == Path(cls.base_dir):
+            cls.output_root = Path(base_dir)
+
+        # XXX what is this basedir magic trying to achieve?
         cls.base_dir_last = Path(base_dir).parts[-1]
         cls.base_dir = base_dir
 
